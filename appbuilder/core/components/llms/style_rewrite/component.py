--- conflicted
+++ resolved
@@ -76,11 +76,8 @@
             import appbuilder
             os.environ["APPBUILDER_TOKEN"] = '...'
 
-<<<<<<< HEAD
+
             style_rewrite = appbuilder.StyleRewrite(model="eb-turbo-appbuilder")
-=======
-            style_rewrite = appbuilder.StyleRewrite(model="eb-4")
->>>>>>> 8b58c9c8
             answer = style_rewrite(appbuilder.Message("文心大模型发布新版本"), style="激励话术")
 
     """
