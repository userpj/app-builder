# Copyright (c) 2023 Baidu, Inc. All Rights Reserved.
#
# Licensed under the Apache License, Version 2.0 (the "License");
# you may not use this file except in compliance with the License.
# You may obtain a copy of the License at
#
#     http://www.apache.org/licenses/LICENSE-2.0
#
# Unless required by applicable law or agreed to in writing, software
# distributed under the License is distributed on an "AS IS" BASIS,
# WITHOUT WARRANTIES OR CONDITIONS OF ANY KIND, either express or implied.
# See the License for the specific language governing permissions and
# limitations under the License.
import itertools
import json
import uuid
from enum import Enum

import requests
from appbuilder.core.constants import GATEWAY_URL, GATEWAY_INNER_URL
from pydantic import BaseModel, Field, ValidationError, HttpUrl, validator
from pydantic.types import confloat

from appbuilder.core.component import Component
from appbuilder.core.message import Message, _T
from appbuilder.utils.logger_util import logger
from typing import Dict, List, Optional, Any

from appbuilder.core.component import ComponentArguments
from appbuilder.core._exception import AppBuilderServerException
from appbuilder.core.utils import get_model_url
from appbuilder.utils.sse_util import SSEClient


class LLMMessage(Message):
    content: Optional[_T] = {}
    extra: Optional[Dict] = {}

    def __str__(self):
        return f"Message(name={self.name}, content={self.content}, mtype={self.mtype}, extra={self.extra})"


class CompletionRequest(object):
    r"""ShortSpeechRecognitionRequest."""
    params = None
    response_mode = "blocking"

    def __init__(self, params: Dict[str, Any] = None, response_mode: str = None, **kwargs):
        r""" __init__ the client state.
        """
        self.params = params
        self.response_mode = response_mode


class ModelArgsConfig(BaseModel):
    stream: bool = Field(default=False, description="是否流式响应。默认为 False。")
    temperature: confloat(gt=0.0, le=1.0) = Field(default=1e-10, description="模型的温度参数，范围从 0.0 到 1.0。")
    top_p: confloat(gt=0.0, le=1.0) = Field(default=1e-10, description="模型的top_p参数，范围从 0.0 到 1.0。")


class CompletionResponse(object):
    r"""ShortSpeechRecognitionResponse."""
    error_no = 0
    error_msg = ""
    result = None
    log_id = ""
    extra = None

    def __init__(self, response, stream: bool = False):
        """初始化客户端状态。"""
        self.error_no = 0
        self.error_msg = ""
        self.log_id = response.headers.get("X-Appbuilder-Request-Id", None)
        self.extra = {}

        if stream:
            # 流式数据处理
            def stream_data():
                sse_client = SSEClient(response)
                for event in sse_client.events():
                    if not event:
                        continue
                    answer = self.parse_stream_data(event.data)
                    if answer is not None:
                        yield answer

            self.result = stream_data()
        else:
            # 非流式数据的处理
            if response.status_code != 200:
                self.error_no = response.status_code
                self.error_msg = "error"
                self.result = response.text

                raise AppBuilderServerException(self.log_id, self.error_no, self.result)

            else:
                data = response.json()

                if "code" in data and "message" in data and "requestId" in data:
                    raise AppBuilderServerException(self.log_id, data["code"], data["message"])

                if "code" in data and "message" in data and "status" in data:
                    raise AppBuilderServerException(self.log_id, data["code"], data["message"])

                self.result = data.get("answer", None)
                trace_log_list = data.get("trace_log", None)
                if trace_log_list is not None:
                    for trace_log in trace_log_list:
                        key = trace_log["tool"]
                        result_list = trace_log["result"]
                        self.extra[key] = result_list

    def parse_stream_data(self, parsed_str):
        """解析流式数据块并提取answer字段"""
        try:
            data = json.loads(parsed_str)

            if "code" in data and "message" in data and "requestId" in data:
                raise AppBuilderServerException(self.log_id, data["code"], data["message"])

            if "code" in data and "message" in data and "status" in data:
                raise AppBuilderServerException(self.log_id, data["code"], data["message"])

            return data
        except json.JSONDecodeError:
            # 处理可能的解析错误
            print("error: " + parsed_str)
            raise AppBuilderServerException("unknown", "unknown", parsed_str)

    def get_stream_data(self):
        """获取处理过的流式数据的迭代器"""
        return self.result

    def to_message(self):
        """将响应结果转换为Message对象。

        Returns:
            Message: Message对象。

        """
        message = LLMMessage()
        message.id = self.log_id
        message.content = self.result
        message.extra = self.extra
        return self.message_iterable_wrapper(message)

    def message_iterable_wrapper(self, message):
        """
        对模型输出的 Message 对象进行包装。
        当 Message 是流式数据时，数据被迭代完后，将重新更新 content 为 blocking 的字符串。
        """

        class IterableWrapper:
            def __init__(self, stream_content):
                self._content = stream_content
                self._concat = ""
                self._extra = {}

            def __iter__(self):
                return self

            def __next__(self):
                try:
                    result_json = next(self._content)
                    char = result_json.get("answer", "")
                    result_list = result_json.get("result")
                    key = result_json.get("tool")
                    if result_list is not None:
                        self._extra[key] = result_list
                        message.extra = self._extra  # Update the original extra
                    self._concat += char
                    return char
                except StopIteration:
                    message.content = self._concat  # Update the original content
                    raise

        from collections.abc import Generator
        if isinstance(message.content, Generator):
            # Replace the original content with the custom iterable
            message.content = IterableWrapper(message.content)
        return message


class CompletionBaseComponent(Component):
    name: str
    version: str
    base_url: str = "/rpc/2.0/cloud_hub/v1/ai_engine/copilot_engine"
    model_name: str = ""
    model_url: str = ""
<<<<<<< HEAD
    model_type: str = "chat"
    excluded_models: List[str] = ["Yi-34B-Chat", "ChatLaw"]
    model_info: ModelInfo = None
=======
>>>>>>> c21265d1

    model_config: Dict[str, Any] = {
        "model": {
            "provider": "baidu",
            "name": "ERNIE-Bot",
            "completion_params": {
                "temperature": 1e-10,
                "top_p": 0,
                "presence_penalty": 0,
                "frequency_penalty": 0
            }
        }
    }

    def __init__(self, meta: ComponentArguments, model=None, secret_key: Optional[str] = None,
                 gateway: str = ""):
        """
        Args:
            meta (ComponentArguments): 组件参数信息
            model (str, optional): 模型名称. Defaults to None.
            secret_key (Optional[str], optional): 可选的密钥. Defaults to None.
            gateway (str, optional): 网关地址. Defaults to "".
        
        """
        super().__init__(meta=meta, secret_key=secret_key, gateway=gateway)

        self.model_name = model
        self.model_url = get_model_url(client=self.http_client, model_name=model)
        if not self.model_name and not self.model_url:
            raise ValueError("model_name or model_url must be provided")
        self.version = self.version

    def gene_request(self, query, inputs, response_mode, message_id, model_config):
        """"send request"""

        data = {
            "query": query,
            "inputs": inputs,
            "response_mode": response_mode,
            "user": message_id,
            "model_config": model_config
        }

        request = CompletionRequest(data, response_mode)
        return request

    def gene_response(self, response, stream: bool = False):
        """generate response"""
        response = CompletionResponse(response, stream)
        return response

    def run(self, *args, **kwargs):
        """
        Run the model with given input and return the result.

        Args:
            **kwargs: Keyword arguments for both StyleWritingComponent and common component inputs.

        Returns:
            obj:`Message`: Output message after running model.
        """

        specific_params = {k: v for k, v in kwargs.items() if k in self.meta.__fields__}
        model_config_params = {k: v for k, v in kwargs.items() if k in ModelArgsConfig.__fields__}

        try:
            specific_inputs = self.meta(**specific_params)
            model_config_inputs = ModelArgsConfig(**model_config_params)
        except ValidationError as e:
            raise ValueError(e)

        query, inputs, response_mode, user_id = self.get_compeliton_params(specific_inputs, model_config_inputs)
        model_config = self.get_model_config(model_config_inputs)
        request = self.gene_request(query, inputs, response_mode, user_id, model_config)
        response = self.completion(self.version, self.base_url, request)

        if response.error_no != 0:
            raise AppBuilderServerException(service_err_code=response.error_no, service_err_message=response.error_msg)

        return response.to_message()

    def get_compeliton_params(self, specific_inputs, model_config_inputs):
        """获取模型请求参数"""
        inputs = specific_inputs.extract_values_to_dict()

        query = inputs["query"]
        user_id = str(uuid.uuid4())

        if model_config_inputs.stream:
            response_mode = "streaming"
        else:
            response_mode = "blocking"

        return query, inputs, response_mode, user_id

    def get_model_config(self, model_config_inputs):
        """获取模型配置信息"""
        if self.model_url:
            self.model_config["model"]["url"] = self.model_url

        if self.model_name:
            self.model_config["model"]["name"] = self.model_name

        self.model_config["model"]["completion_params"]["temperature"] = model_config_inputs.temperature
        self.model_config["model"]["completion_params"]["top_p"] = model_config_inputs.top_p
        return self.model_config

    def completion(self, version, base_url, request: CompletionRequest, timeout: float = None,
                   retry: int = 0) -> CompletionResponse:
        r"""Send a byte array of an audio file to obtain the result of speech recognition."""

        headers = self.http_client.auth_header()
        headers["Content-Type"] = "application/json"

        completion_url = "/" + self.version + "/api/llm/" + self.name

        stream = True if request.response_mode == "streaming" else False
        url = self.http_client.service_url(completion_url, self.base_url)
        logger.debug(
            "request url: {}, method: {}, json: {}, headers: {}".format(url,
                                                                        "POST",
                                                                        request.params,
                                                                        headers))
        response = self.http_client.session.post(url, json=request.params, headers=headers, timeout=timeout,
                                                 stream=stream)

        logger.debug(
            "request url: {}, method: {}, json: {}, headers: {}, response: {}".format(url, "POST",
                                                                                      request.params,
                                                                                      headers,
                                                                                      response))
        return self.gene_response(response, stream)

    @staticmethod
    def check_service_error(data: dict):
        r"""check service internal error.
            :param: data: dict, service return body data.
            :rtype: .
        """
        if "err_no" in data and "err_msg" in data:
            if data["err_no"] != 0:
                raise AppBuilderServerException(service_err_code=data["err_no"], service_err_message=data["err_msg"])<|MERGE_RESOLUTION|>--- conflicted
+++ resolved
@@ -188,12 +188,9 @@
     base_url: str = "/rpc/2.0/cloud_hub/v1/ai_engine/copilot_engine"
     model_name: str = ""
     model_url: str = ""
-<<<<<<< HEAD
     model_type: str = "chat"
     excluded_models: List[str] = ["Yi-34B-Chat", "ChatLaw"]
     model_info: ModelInfo = None
-=======
->>>>>>> c21265d1
 
     model_config: Dict[str, Any] = {
         "model": {
